# Copyright Amazon.com, Inc. or its affiliates. All Rights Reserved.
# SPDX-License-Identifier: Apache-2.0
import itertools
<<<<<<< HEAD
from typing import Callable, Generator, Iterator
=======
from dataclasses import dataclass
from typing import Callable, Generator, Iterator, List, Optional
>>>>>>> 8b9b7818

import numpy as np
import torch
from gluonts.itertools import Cyclic, Filter
from gluonts.transform import (
    ExpectedNumInstanceSampler,
    FilterTransformation,
    InstanceSplitter,
    LastValueImputation,
    MissingValueImputation,
    TestSplitSampler,
    ValidationSplitSampler,
)
from torch.utils.data import IterableDataset, get_worker_info

from dystformer.chronos.tokenizer import ChronosTokenizer


class PseudoShuffledIterableDataset(IterableDataset):
    """
    Shuffle entries from an iterable by temporarily accumulating them
    in an intermediate buffer.

    Parameters
    ----------
    base_dataset
        The original iterable object, representing the dataset.
    shuffle_buffer_length
        Size of the buffer use to shuffle entries from the base dataset.
    """

    def __init__(self, base_dataset, shuffle_buffer_length: int = 100) -> None:
        super().__init__()
        self.base_dataset = base_dataset
        self.shuffle_buffer_length = shuffle_buffer_length
        self.generator = torch.Generator()

    def __iter__(self):
        shuffle_buffer = []

        for element in self.base_dataset:
            shuffle_buffer.append(element)
            if len(shuffle_buffer) >= self.shuffle_buffer_length:
                idx = torch.randint(
                    len(shuffle_buffer), size=(), generator=self.generator
                )
                yield shuffle_buffer.pop(idx)

        while shuffle_buffer:
            idx = torch.randint(len(shuffle_buffer), size=(), generator=self.generator)
            yield shuffle_buffer.pop(idx)


class ShuffleMixin:
    """
    Mix-in class that datasets can inherit from to get
    shuffling functionality.
    """

    def shuffle(self, shuffle_buffer_length: int = 100):
        return PseudoShuffledIterableDataset(self, shuffle_buffer_length)


class RestarableIteratorWrapper:
    def __init__(self, generator_func, *args, **kwargs):
        self.generator_func = generator_func
        self.args = args
        self.kwargs = kwargs
        self._length = None

    def __iter__(self):
        yield from self.generator_func(*self.args, **self.kwargs)


@dataclass
class ChronosDataset(IterableDataset, ShuffleMixin):
    """
    Dataset wrapper, using a ``ChronosTokenizer`` to turn data from a time series
    into a HuggingFace-compatible set of ``input_ids``, ``attention_mask`` and
    ``labels``.

    Entries from the original datasets are assumed to have a ``"start"`` attribute
    (of type ``pd.Period``), and a ``"target"`` attribute (of type ``np.ndarray``).

    Parameters
    ----------
    datasets
        Datasets containing the original time series data.
    probabilities
        In training mode, data will be sampled from each of the original datasets
        with these probabilities.
    tokenizer
        Tokenizer to be used to turn sequences of real numbers into token IDs.
    context_length
        Samples context will be limited to this length.
    prediction_length
        Samples labels will be limited to this length.
    drop_prob
        In training mode, observations from a sample will be turned into ``np.nan``,
        i.e. turned into missing values, with this probability.
    min_past
        Data samples will be considered only if there's at least ``min_past``-many
        historical observations.
    mode
        One of ``"training"``, ``"validation"``, or ``"test"``.
    np_dtype
        Numpy float data type.

    TODO: implement augmentations
    """

<<<<<<< HEAD
    def __init__(
        self,
        datasets: list,
        probabilities: list[float],
        tokenizer: ChronosTokenizer,
        context_length: int = 512,
        prediction_length: int = 64,
        drop_prob: float = 0.2,
        min_past: int | None = None,
        model_type: str = "seq2seq",
        imputation_method: MissingValueImputation | None = None,
        mode: str = "train",
        np_dtype: np.dtype = np.dtype(np.float32),
        augmentations: list[Callable] | None = None,
        augmentation_probabilities: list[float] | None = None,
        transforms: list[Callable] | None = None,
    ) -> None:
        super().__init__()

        assert len(probabilities) == len(datasets)
        assert mode in ("train", "validation", "test")
        assert model_type in ("seq2seq", "causal")

        self.datasets = datasets
        self.probabilities = probabilities
        self.tokenizer = tokenizer
        self.context_length = context_length
        self.prediction_length = prediction_length
        self.drop_prob = drop_prob if model_type == "seq2seq" else 0.0
        self.min_past = min_past or prediction_length
        self.model_type = model_type
        self.imputation_method = imputation_method or LeavesMissingValues()
        self.mode = mode
        self.np_dtype = np_dtype
        self.transforms = transforms
        self.augmentations = augmentations
        self.augmentation_probabilities = augmentation_probabilities
=======
    datasets: list
    probabilities: List[float]
    tokenizer: ChronosTokenizer
    context_length: int = 512
    prediction_length: int = 64
    drop_prob: float = 0.2
    min_past: Optional[int] = None
    model_type: str = "seq2seq"
    imputation_method: Optional[MissingValueImputation] = None
    mode: str = "train"
    np_dtype: np.dtype = np.float32  # type: ignore
    augmentations: Optional[List[Callable]] = None
    augmentation_probabilities: Optional[List[float]] = None
    # TODO: implement augmentations

    def __post_init__(self):
        super().__init__()
        assert len(self.probabilities) == len(self.datasets)
        assert self.mode in ("train", "validation", "test")
        assert self.model_type in ("seq2seq", "causal")
        self.drop_prob = self.drop_prob if self.model_type == "seq2seq" else 0.0
        self.min_past = self.min_past or self.prediction_length
        self.imputation_method = self.imputation_method or LastValueImputation()
>>>>>>> 8b9b7818

        if self.augmentations is None:
            return

        if self.augmentation_probabilities is None:
            self.augmentation_probabilities = [1.0 / len(self.augmentations)] * len(
                self.augmentations
            )

        assert len(self.augmentations) == len(self.augmentation_probabilities)
        assert sum(self.augmentation_probabilities) == 1.0

    def preprocess_iter(self, entry: Filter, mode: str) -> Generator[dict, None, None]:
        for item in entry:
            target = np.asarray(item["target"], dtype=self.np_dtype)

            if mode == "train" and self.augmentations is not None:
                augmentation_idx = np.random.choice(
                    len(self.augmentations), p=self.augmentation_probabilities
                )
                target = self.augmentations[augmentation_idx](target)

            for transform in self.transforms or []:
                target = transform(target)

            for i in range(target.shape[0]):
                univariate_target = target[i]

                if self.model_type == "causal":
                    univariate_target = self.imputation_method(univariate_target)  # type: ignore

                if mode == "train" and self.drop_prob > 0:
                    mask = np.random.choice(
                        [True, False],
                        size=len(univariate_target),
                        p=[self.drop_prob, 1 - self.drop_prob],
                    )
                    univariate_target = np.where(mask, np.nan, univariate_target)

                yield {"start": item["start"], "target": univariate_target}

    def _create_instance_splitter(self, mode: str):
        assert mode in ["train", "test", "validation"]

        instance_sampler = {
            "train": ExpectedNumInstanceSampler(
                num_instances=1.0,
                min_instances=1,
                min_past=self.min_past,  # type: ignore
                min_future=self.prediction_length,
            ),
            "test": TestSplitSampler(),
            "validation": ValidationSplitSampler(min_future=self.prediction_length),
        }[mode]

        return InstanceSplitter(
            target_field="target",
            is_pad_field="is_pad",
            start_field="start",
            forecast_start_field="forecast_start",
            instance_sampler=instance_sampler,
            past_length=self.context_length,
            future_length=self.prediction_length,
            dummy_value=np.nan,
        )

    def create_training_data(self, data):
        data = Cyclic(data)
        split_transform = self._create_instance_splitter(
            "train"
        ) + FilterTransformation(
            condition=lambda entry: (~np.isnan(entry["past_target"])).sum() > 0
        )
        data = split_transform.apply(data, is_train=True)
        return data

    def create_test_data(self, data):
        data = self._create_instance_splitter("test").apply(data, is_train=False)
        return data

    def create_validation_data(self, data):
        data = self._create_instance_splitter("validation").apply(data, is_train=False)
        return data

    def to_hf_format(self, entry: dict) -> dict:
        past_target = torch.tensor(entry["past_target"]).unsqueeze(0)
        input_ids, attention_mask, scale = self.tokenizer.context_input_transform(
            past_target
        )
        future_target = torch.tensor(entry["future_target"]).unsqueeze(0)
        labels, labels_mask = self.tokenizer.label_input_transform(future_target, scale)
        labels[labels_mask == 0] = -100

        if self.model_type == "causal":
            # The InstanceSplitter pads time series on the left to be equal to the
            # context_length. However, certain models (e.g., GPT2) with absolute
            # position embeddings should not be trained with left padding.
            # The following piece of code moves padding from left to right.

            assert input_ids.shape[-1] == entry["past_is_pad"].shape[0]

            # Find the index where padding starts

            pad_start_idx = np.searchsorted(1 - entry["past_is_pad"], 1)
            # padded_input_ids, obs_input_ids = torch.tensor_split(
            #     input_ids_tensor, [pad_start_idx], dim=-1
            # )
            # padded_attention_mask, obs_attention_mask = torch.tensor_split(
            #     attention_mask, [pad_start_idx], dim=-1
            # )
            input_ids_tensor = torch.tensor(input_ids)
            padded_input_ids = input_ids_tensor[:pad_start_idx]
            obs_input_ids = input_ids_tensor[pad_start_idx:]
            padded_attention_mask = attention_mask[:, :pad_start_idx]
            obs_attention_mask = attention_mask[:, pad_start_idx:]

            # Move padding to the right
            input_ids = torch.cat(
                [
                    obs_input_ids,
                    labels,
                    padded_input_ids,
                ],
                dim=-1,  # Changed 'axis' to 'dim'
            )
            attention_mask = torch.cat(
                [
                    obs_attention_mask,
                    labels_mask,
                    padded_attention_mask,
                ],
                dim=-1,  # Changed 'axis' to 'dim'
            )

            # labels for causal models are same as the input_ids.
            # Internally transformers shifts the labels by one during training.
            labels = input_ids.clone()
            input_ids[~attention_mask] = self.tokenizer.config.pad_token_id
            labels[~attention_mask] = -100

        return {
            "input_ids": input_ids.squeeze(0),
            "attention_mask": attention_mask.squeeze(0),
            "labels": labels.squeeze(0),
        }

    def __iter__(self) -> Iterator:
        preprocessed_datasets = [
            RestarableIteratorWrapper(self.preprocess_iter, dataset, self.mode)
            for dataset in self.datasets
        ]

        if self.mode == "train":
            iterables = [
                self.create_training_data(dataset) for dataset in preprocessed_datasets
            ]  # each iterable is cycle iterator over the individual channels for a trajectory
        elif self.mode == "test":
            iterables = [
                self.create_test_data(dataset) for dataset in preprocessed_datasets
            ]
        else:
            iterables = [
                self.create_validation_data(dataset)
                for dataset in preprocessed_datasets
            ]

        worker_info = get_worker_info()
        if worker_info is None:
            probs = list(self.probabilities)
        else:
            worker_id = worker_info.id
            num_workers = worker_info.num_workers
            iterables = list(itertools.islice(iterables, worker_id, None, num_workers))
            probs = list(
                itertools.islice(self.probabilities, worker_id, None, num_workers)
            )

        probs = [prob / sum(probs) for prob in probs]

        iterators = list(map(iter, iterables))
        if self.mode == "train":
            while True:
                idx = np.random.choice(range(len(iterators)), p=probs)
                try:
                    # iterators[idx] is a cycler over the individual channels for a trajectory
                    # calling next pulls random channel/dim from the sampled trajectory (idx)
                    # the fact that iterators[idx] is a cycler ensures each dim is seen with sufficient iterations
                    data = next(iterators[idx])
                    yield self.to_hf_format(data)
                except StopIteration:
                    probs[idx] = 0
                    if sum(probs) == 0:
                        return
                    probs = [prob / sum(probs) for prob in probs]
        else:
            # cyclers aren't used here, so just chain iterators sequentially
            for entry in itertools.chain(*iterators):
                yield self.to_hf_format(entry)<|MERGE_RESOLUTION|>--- conflicted
+++ resolved
@@ -1,12 +1,8 @@
 # Copyright Amazon.com, Inc. or its affiliates. All Rights Reserved.
 # SPDX-License-Identifier: Apache-2.0
 import itertools
-<<<<<<< HEAD
+from dataclasses import dataclass
 from typing import Callable, Generator, Iterator
-=======
-from dataclasses import dataclass
-from typing import Callable, Generator, Iterator, List, Optional
->>>>>>> 8b9b7818
 
 import numpy as np
 import torch
@@ -15,7 +11,7 @@
     ExpectedNumInstanceSampler,
     FilterTransformation,
     InstanceSplitter,
-    LastValueImputation,
+    LeavesMissingValues,
     MissingValueImputation,
     TestSplitSampler,
     ValidationSplitSampler,
@@ -114,63 +110,22 @@
         One of ``"training"``, ``"validation"``, or ``"test"``.
     np_dtype
         Numpy float data type.
-
-    TODO: implement augmentations
-    """
-
-<<<<<<< HEAD
-    def __init__(
-        self,
-        datasets: list,
-        probabilities: list[float],
-        tokenizer: ChronosTokenizer,
-        context_length: int = 512,
-        prediction_length: int = 64,
-        drop_prob: float = 0.2,
-        min_past: int | None = None,
-        model_type: str = "seq2seq",
-        imputation_method: MissingValueImputation | None = None,
-        mode: str = "train",
-        np_dtype: np.dtype = np.dtype(np.float32),
-        augmentations: list[Callable] | None = None,
-        augmentation_probabilities: list[float] | None = None,
-        transforms: list[Callable] | None = None,
-    ) -> None:
-        super().__init__()
-
-        assert len(probabilities) == len(datasets)
-        assert mode in ("train", "validation", "test")
-        assert model_type in ("seq2seq", "causal")
-
-        self.datasets = datasets
-        self.probabilities = probabilities
-        self.tokenizer = tokenizer
-        self.context_length = context_length
-        self.prediction_length = prediction_length
-        self.drop_prob = drop_prob if model_type == "seq2seq" else 0.0
-        self.min_past = min_past or prediction_length
-        self.model_type = model_type
-        self.imputation_method = imputation_method or LeavesMissingValues()
-        self.mode = mode
-        self.np_dtype = np_dtype
-        self.transforms = transforms
-        self.augmentations = augmentations
-        self.augmentation_probabilities = augmentation_probabilities
-=======
+    """
+
     datasets: list
-    probabilities: List[float]
+    probabilities: list[float]
     tokenizer: ChronosTokenizer
     context_length: int = 512
     prediction_length: int = 64
     drop_prob: float = 0.2
-    min_past: Optional[int] = None
+    min_past: int | None = None
     model_type: str = "seq2seq"
-    imputation_method: Optional[MissingValueImputation] = None
+    imputation_method: MissingValueImputation | None = None
     mode: str = "train"
-    np_dtype: np.dtype = np.float32  # type: ignore
-    augmentations: Optional[List[Callable]] = None
-    augmentation_probabilities: Optional[List[float]] = None
-    # TODO: implement augmentations
+    np_dtype: np.dtype = np.dtype(np.float32)
+    augmentations: list[Callable] | None = None
+    augmentation_probabilities: list[float] | None = None
+    transforms: list[Callable] | None = None
 
     def __post_init__(self):
         super().__init__()
@@ -179,8 +134,7 @@
         assert self.model_type in ("seq2seq", "causal")
         self.drop_prob = self.drop_prob if self.model_type == "seq2seq" else 0.0
         self.min_past = self.min_past or self.prediction_length
-        self.imputation_method = self.imputation_method or LastValueImputation()
->>>>>>> 8b9b7818
+        self.imputation_method = self.imputation_method or LeavesMissingValues()
 
         if self.augmentations is None:
             return
