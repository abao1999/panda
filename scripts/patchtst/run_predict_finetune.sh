--- conflicted
+++ resolved
@@ -24,14 +24,7 @@
                 scripts/patchtst/train.py \
                 shuffle_buffer_length=100_000 \
                 patchtst.mode=predict \
-<<<<<<< HEAD
-                patchtst.use_dynamics_embedding=true \
-                patchtst.num_poly_feats=0 \
-                patchtst.poly_degrees=2 \
-                patchtst.num_rff=496 \
-=======
                 patchtst.use_dynamics_embedding=false \
->>>>>>> b62ded48
                 patchtst.pretrained_encoder_path=null \
                 patchtst.context_length=512 \
                 patchtst.prediction_length=128 \
