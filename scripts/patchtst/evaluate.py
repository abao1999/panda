import json
import logging
import os
import random
from collections import defaultdict
from functools import partial
from pathlib import Path

import hydra
import numpy as np
import torch
import transformers
from dysts.metrics import compute_metrics
from gluonts.dataset.common import FileDataset
from gluonts.itertools import batcher
from tqdm.auto import tqdm

from dystformer.augmentations import (
    FixedDimensionDelayEmbeddingTransform,
    QuadraticEmbeddingTransform,
)
from dystformer.patchtst.dataset import PatchTSTDataset
from dystformer.patchtst.model import PatchTST
from dystformer.utils import (
    log_on_main,
    safe_standardize,
    save_evaluation_results,
)

logger = logging.getLogger(__name__)
log = partial(log_on_main, logger=logger)


def evaluate_mlm_model(
    model: PatchTST,
    systems: dict[str, PatchTSTDataset],
    batch_size: int,
    metrics_names: list[str] | None = None,
    undo_normalization: bool = False,
    return_completions: bool = False,
    return_processed_past_values: bool = False,
    return_masks: bool = False,
) -> tuple[
    dict[str, np.ndarray] | None,
    dict[str, np.ndarray] | None,
    dict[str, np.ndarray] | None,
    dict[str, dict[str, float]],
]:
    """
    past_observed_mask (`torch.BoolTensor` of shape `(batch_size, sequence_length, num_input_channels)`, *optional*):
    Boolean mask to indicate which `past_values` were observed and which were missing. Mask values selected
    in `[0, 1]`:
    """
    assert model.mode == "pretrain", "Model must be in pretrain mode"
    system_completions = {}
    system_processed_past_values = {}
    system_timestep_masks = {}
    system_metrics = {system: defaultdict(float) for system in systems}

    for system in tqdm(systems, desc="Evaluating MLM pretrain model"):
        dataset = systems[system]  # IterableDataset
        log(f"Evaluating {system}")
        all_completions = []
        all_processed_past_values = []
        all_timestep_masks = []
        for i, batch in enumerate(batcher(dataset, batch_size=batch_size)):
            past_values = [data["past_values"] for data in batch]

            # past_batch = torch.from_numpy(np.stack(past_values)).to(model.device)
            past_batch = torch.stack(past_values, dim=0).to(model.device)

            # note past_observed_mask is None because we don't have any missing values in the training data
            completions_output = model.model.generate_completions(
                past_batch, past_observed_mask=None
            )
            completions = (
                completions_output.completions.reshape(
                    past_batch.shape[0], past_batch.shape[-1], -1
                )
                .detach()
                .cpu()
                .numpy()
                .transpose(0, 2, 1)
            )

            # get the masks
            patch_size = completions_output.completions.shape[-1]
            if completions_output.mask is None:
                raise ValueError("Mask is None")
            # shape: (batch_size, num_channels, num_patches)
            patch_mask = completions_output.mask.detach().cpu().numpy()
            # shape: (batch_size, num_channels, num_timesteps)
            timestep_mask = np.repeat(patch_mask, repeats=patch_size, axis=2)

            # get the patched past values after instance normalization
            if completions_output.patched_past_values is None:
                raise ValueError("Patched past values are None")
            processed_past_values = (
                completions_output.patched_past_values.reshape(
                    past_batch.shape[0], past_batch.shape[-1], -1
                )
                .detach()
                .cpu()
                .numpy()
                .transpose(0, 2, 1)
            )
            # processed_past_values = past_batch.detach().cpu().numpy()

            if undo_normalization:
                if completions_output.loc is None or completions_output.scale is None:
                    raise ValueError("Loc or scale is None")
                loc = completions_output.loc.detach().cpu().numpy()
                scale = completions_output.scale.detach().cpu().numpy()
                completions = completions * scale + loc
                processed_past_values = processed_past_values * scale + loc

            # transpose back to (batch_size, num_channels, num_timesteps)
            completions = completions.transpose(0, 2, 1)
            processed_past_values = processed_past_values.transpose(0, 2, 1)

            if metrics_names is not None:
                eval_metrics = compute_metrics(
                    completions,
                    processed_past_values,
                    include=metrics_names,  # type: ignore
                )
                # compute running average of metrics over batches
                for metric, value in eval_metrics.items():
                    system_metrics[system][metric] += (
                        value - system_metrics[system][metric]
                    ) / (i + 1)

            if return_completions:
                all_completions.append(completions)
            if return_processed_past_values:
                all_processed_past_values.append(processed_past_values)
            if return_masks:
                all_timestep_masks.append(timestep_mask)

        if return_completions:
            full_completion = np.concatenate(all_completions, axis=0)
            system_completions[system] = full_completion
        if return_processed_past_values:
            full_processed_past_values = np.concatenate(
                all_processed_past_values, axis=0
            )
            system_processed_past_values[system] = full_processed_past_values
        if return_masks:
            full_timestep_masks = np.concatenate(all_timestep_masks, axis=0)
            system_timestep_masks[system] = full_timestep_masks

    # convert defaultdicts to regular dicts
    system_metrics = {
        system: dict(metrics) for system, metrics in system_metrics.items()
    }

    return (
        system_completions if return_completions else None,
        system_processed_past_values if return_processed_past_values else None,
        system_timestep_masks if return_masks else None,
        system_metrics,
    )


def evaluate_forecasting_model(
    model: PatchTST,
    systems: dict[str, PatchTSTDataset],
    batch_size: int,
    prediction_length: int,
    limit_prediction_length: bool = False,
    metrics_names: list[str] | None = None,
    parallel_sample_reduction: str = "none",
    return_predictions: bool = False,
    return_contexts: bool = False,
    return_labels: bool = False,
    redo_normalization: bool = False,
) -> tuple[
    dict[str, np.ndarray] | None,
    dict[str, np.ndarray] | None,
    dict[str, np.ndarray] | None,
    dict[str, dict[str, float]],
]:
    """
    Evaluate the model on each test system and save metrics.

    Args:
        model: The PatchTST model to evaluate.
        systems: A dictionary mapping system names to their respective PatchTSTDataset.
        batch_size: The batch size to use for evaluation.
        metrics_names: Optional list of metric names to compute.
        parallel_sample_reduction: How to reduce the parallel samples over dim 0,
            only used if return_predictions is True
        return_predictions: Whether to return the predictions.
        return_contexts: Whether to return the contexts.
        return_labels: Whether to return the future values.
    Returns:
        A tuple containing:
        - system_predictions: A dictionary mapping system names to their predictions.
            Only returned if `return_predictions` is True.
        - system_contexts: A dictionary mapping system names to their contexts.
            Only returned if `return_contexts` is True.
        - system_labels: A dictionary mapping system names to their future values.
            Only returned if `return_labels` is True.
        - system_metrics: A nested dictionary containing computed metrics for each system.
    """
    assert model.mode == "predict", "Model must be in predict mode"
    system_predictions = {}
    system_contexts = {}
    system_labels = {}
    system_metrics = {system: {} for system in systems}

    parallel_sample_reduction_fn = {
        "mean": lambda x: np.mean(x, axis=0),
        "median": lambda x: np.median(x, axis=0),
    }.get(parallel_sample_reduction, lambda x: x)

    for system in tqdm(systems, desc="Forecasting..."):
        log(f"Evaluating {system}")
        dataset = systems[system]
        predictions, labels, contexts, future_values = [], [], [], []
        for batch in batcher(dataset, batch_size=batch_size):
            past_values, future_values = zip(
                *[(data["past_values"], data["future_values"]) for data in batch]
            )
            # shape: (batch_size, context_length, num_channels)
            past_batch = torch.stack(past_values, dim=0).to(model.device)

            # shape: (batch size, prediction_length, num_channels)
            preds = (
                model.predict(
                    past_batch,
                    prediction_length=prediction_length,
                    limit_prediction_length=limit_prediction_length,
                )
                .cpu()
                .numpy()
            )
<<<<<<< HEAD
            if preds.ndim == 4:
                # NOTE: something changed with augmetnations, dataset, so that new runs don't output singleton dimension anymore
                # i.e. preds of shape (15, 128, 3) instead of (15, 1, 128, 3)
                preds = preds.transpose(1, 0, 2, 3)
            else:
                # add singleton dimension to axis 0
                # NOTE: this makes preds into shape (num_samples, batch size, prediction_length, num_channels)
                preds = np.expand_dims(preds, axis=0)

=======
>>>>>>> f86df1e3
            context = past_batch.cpu().numpy()
            breakpoint()

            # shape: (batch size, sampler_prediction_length, num_channels)h
            future_batch = torch.stack(future_values, dim=0).cpu().numpy()

            # Truncate predictions to match future_batch length if needed
            if preds.shape[2] > future_batch.shape[1]:
                preds = preds[..., : future_batch.shape[1], :]

            # standardize using stats from the past_batch
            if redo_normalization:
                future_batch = safe_standardize(future_batch, context=context)
                context = safe_standardize(context)

            labels.append(future_batch)
            predictions.append(preds)
            contexts.append(context)

        # num_windows is either config.eval.num_test_instances for the sampled window style
        # or (T - context_length - prediction_length) // dataset.window_stride + 1 for the rolling window style
        # shape: (num_parallel_samples, num_windows*num_datasets, prediction_length, num_channels)
        predictions = np.concatenate(predictions, axis=1)
        # shape: (num_windows*num_datasets, prediction_length, num_channels)
        labels = np.concatenate(labels, axis=0)
        contexts = np.concatenate(contexts, axis=0)

        if metrics_names is not None:
            system_metrics[system] = compute_metrics(
                np.squeeze(predictions),
                labels,
                include=metrics_names,  # type: ignore
            )

        # shape: (num_parallel_samples, num_windows*num_datasets, prediction_length, num_channels)
        # or (num_windows*num_datasets, prediction_length, num_channels) if parallel_sample_reduction is not none
        if return_predictions:
            system_predictions[system] = parallel_sample_reduction_fn(
                predictions
            ).transpose(0, 2, 1)
        if return_contexts:
            system_contexts[system] = contexts.transpose(0, 2, 1)
        if return_labels:
            system_labels[system] = labels.transpose(0, 2, 1)

    return (
        system_predictions if return_predictions else None,
        system_contexts if return_contexts else None,
        system_labels if return_labels else None,
        system_metrics,
    )


@hydra.main(config_path="../../config", config_name="config", version_base=None)
def main(cfg):
    checkpoint_path = cfg.eval.checkpoint_path
    log(f"Using checkpoint: {checkpoint_path}")
    training_info_path = os.path.join(checkpoint_path, "training_info.json")
    if os.path.exists(training_info_path):
        log(f"Training info file found at: {training_info_path}")
        with open(training_info_path, "r") as f:
            training_info = json.load(f)
            train_config = training_info.get("train_config", None)
            if train_config is None:  # for backwards compatibility
                train_config = training_info.get("training_config", None)
            dataset_config = training_info.get("dataset_config", None)
    else:
        log(f"No training info file found at: {training_info_path}")
        train_config = None
        dataset_config = None

    model = PatchTST.from_pretrained(
        mode=cfg.eval.mode,
        pretrain_path=checkpoint_path,
        device=cfg.eval.device,
    )
    model_config = dict(vars(model.config))
    train_config = train_config or dict(cfg.train)
    dataset_config = dataset_config or dict(cfg)
    # set floating point precision
    use_tf32 = train_config.get("tf32", False)
    log(f"use tf32: {use_tf32}")
    if use_tf32 and not (
        torch.cuda.is_available() and torch.cuda.get_device_capability()[0] >= 8
    ):
        # https://docs.nvidia.com/cuda/cuda-c-programming-guide/index.html#compute-capability-8-x
        log(
            "TF32 format is only available on devices with compute capability >= 8. "
            "Setting tf32 to False.",
        )
        use_tf32 = False

    rseed = train_config.get("seed", cfg.train.seed)
    log(f"Using SEED: {rseed}")
    transformers.set_seed(seed=rseed)

    # use_quadratic_embedding may not exist for older checkpoints
    use_quadratic_embedding = dataset_config.get(
        "use_quadratic_embedding", cfg.use_quadratic_embedding
    )
    fixed_dim = dataset_config["fixed_dim"]
    if fixed_dim > 3 and not use_quadratic_embedding:
        raise ValueError(
            "Quadratic embedding should be on for time delay embedding (fixed dim > 3)"
        )
    context_length = model_config["context_length"]
    prediction_length = model_config["prediction_length"]
    log(f"Using fixed_dim: {fixed_dim}")
    log(f"use_quadratic_embedding: {use_quadratic_embedding}")
    log(f"context_length: {context_length}")
    log(f"prediction_length: {prediction_length}")
    model.eval()

    # get test data paths
    test_data_dir = os.path.expandvars(cfg.eval.data_path)
    test_data_dict = {}
    system_dirs = [d for d in Path(test_data_dir).iterdir() if d.is_dir()]
    for system_dir in random.sample(system_dirs, cfg.eval.num_systems):
        system_name = system_dir.name
        system_files = list(system_dir.glob("*"))
        test_data_dict[system_name] = [
            FileDataset(path=Path(file_path), freq="h", one_dim_target=False)
            for file_path in system_files
            if file_path.is_file()
        ]

    log(f"Running evaluation on {list(test_data_dict.keys())}")

    transforms: list = [FixedDimensionDelayEmbeddingTransform(embedding_dim=fixed_dim)]
    if use_quadratic_embedding:
        transforms.append(QuadraticEmbeddingTransform())

    test_datasets = {
        system_name: PatchTSTDataset(
            datasets=test_data_dict[system_name],
            probabilities=[1.0 / len(test_data_dict[system_name])]
            * len(test_data_dict[system_name]),
            context_length=context_length,
            prediction_length=prediction_length,
            num_test_instances=cfg.eval.num_test_instances,
            window_style=cfg.eval.window_style,
            window_stride=cfg.eval.window_stride,
            transforms=transforms,
            mode="test",
        )
        for system_name in test_data_dict
    }

    save_eval_results = partial(
        save_evaluation_results,
        metrics_save_dir=cfg.eval.metrics_save_dir,
        metrics_fname=cfg.eval.metrics_fname,
        overwrite=cfg.eval.overwrite,
        split_coords=cfg.eval.split_coords,
        verbose=cfg.eval.verbose,
    )
    log(f"Saving evaluation results to {cfg.eval.metrics_save_dir}")

    if cfg.eval.mode == "predict":
        predictions, contexts, labels, metrics = evaluate_forecasting_model(
            model,
            test_datasets,
            batch_size=cfg.eval.batch_size,
            prediction_length=cfg.eval.prediction_length,
            limit_prediction_length=cfg.eval.limit_prediction_length,
            metrics_names=cfg.eval.metrics_names,
            return_predictions=True,
            return_contexts=True,
            return_labels=True,
            parallel_sample_reduction="mean",
            redo_normalization=True,
        )
        window_indices = None
        # # get the indices of each prediction window for each timeseries in each system
        # window_indices = rolling_prediction_window_indices(
        #     test_data_dict,
        #     cfg.eval.window_stride,
        #     context_length,
        #     prediction_length,
        # )

        if predictions is not None and contexts is not None:
            full_trajs = {}
            for system in predictions:
                if system not in contexts:
                    raise ValueError(f"System {system} not in contexts")
                full_trajs[system] = np.concatenate(
                    [contexts[system], predictions[system]], axis=2
                )
            save_eval_results(
                metrics,
                coords=full_trajs,
                window_indices=window_indices,
                coords_save_dir=cfg.eval.forecast_save_dir,
            )

        if labels is not None and contexts is not None:
            full_trajs = {}
            for system in labels:
                if system not in contexts:
                    raise ValueError(f"System {system} not in contexts")
                full_trajs[system] = np.concatenate(
                    [contexts[system], labels[system]], axis=2
                )
            save_eval_results(
                metrics,
                coords=full_trajs,
                window_indices=window_indices,
                coords_save_dir=cfg.eval.labels_save_dir,
            )

    elif cfg.eval.mode == "pretrain":
        completions, processed_past_values, timestep_masks, metrics = (
            evaluate_mlm_model(
                model,
                test_datasets,
                metrics_names=cfg.eval.metrics_names,
                batch_size=cfg.eval.batch_size,
                undo_normalization=False,
                return_completions=True,
                return_processed_past_values=True,
                return_masks=True,
            )
        )
        if completions is not None:
            save_eval_results(
                metrics,
                coords=completions,
                coords_save_dir=cfg.eval.completions_save_dir,
            )
        if processed_past_values is not None:
            save_eval_results(
                metrics,
                coords=processed_past_values,
                coords_save_dir=cfg.eval.patch_input_save_dir,
            )
        if timestep_masks is not None:
            save_eval_results(
                metrics,
                coords=timestep_masks,
                coords_save_dir=cfg.eval.timestep_masks_save_dir,
            )
    else:
        raise ValueError(f"Invalid eval mode: {cfg.eval.mode}")


if __name__ == "__main__":
    main()<|MERGE_RESOLUTION|>--- conflicted
+++ resolved
@@ -235,7 +235,6 @@
                 .cpu()
                 .numpy()
             )
-<<<<<<< HEAD
             if preds.ndim == 4:
                 # NOTE: something changed with augmetnations, dataset, so that new runs don't output singleton dimension anymore
                 # i.e. preds of shape (15, 128, 3) instead of (15, 1, 128, 3)
@@ -245,8 +244,6 @@
                 # NOTE: this makes preds into shape (num_samples, batch size, prediction_length, num_channels)
                 preds = np.expand_dims(preds, axis=0)
 
-=======
->>>>>>> f86df1e3
             context = past_batch.cpu().numpy()
             breakpoint()
 
