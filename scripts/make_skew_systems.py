"""
Search for valid skew-product dynamical sytems and generate trajectory datasets
"""

import json
import logging
import os
from functools import partial
from itertools import permutations
from multiprocessing import Pool
from typing import Callable, Literal

import dysts.flows as flows
import hydra
import numpy as np
from dysts.systems import DynSys, get_attractor_list

from dystformer.attractor import (
    check_boundedness,
    check_lyapunov_exponent,
    check_not_fixed_point,
    check_not_limit_cycle,
    check_not_linear,
    check_power_spectrum,
)
from dystformer.coupling_maps import RandomAdditiveCouplingMap
from dystformer.dyst_data import DynSysSampler
from dystformer.events import InstabilityEvent, TimeLimitEvent, TimeStepEvent
from dystformer.sampling import OnAttractorInitCondSampler, SignedGaussianParamSampler
from dystformer.skew_system import SkewProduct
from dystformer.utils import plot_trajs_multivariate


def default_attractor_tests() -> list[Callable]:
    """Builds default attractor tests to check for each trajectory ensemble"""
    tests = [
        partial(check_not_linear, r2_threshold=0.99, eps=1e-10),  # pretty lenient
        partial(check_boundedness, threshold=1e4, max_zscore=15),
        partial(check_not_fixed_point, atol=1e-3, tail_prop=0.1),
        # for STRICT MODE (strict criteria for detecting limit cycles), try:
        # min_prop_recurrences = 0.1, min_counts_per_rtime = 100, min_block_length=50, min_recurrence_time = 10, enforce_endpoint_recurrence = True,
        partial(
            check_not_limit_cycle,
            tolerance=1e-3,
            min_prop_recurrences=0.1,
            min_counts_per_rtime=200,
            min_block_length=50,
            enforce_endpoint_recurrence=True,
        ),
        partial(
            check_power_spectrum, rel_peak_height=1e-5, rel_prominence=1e-5, min_peaks=3
        ),
        partial(check_lyapunov_exponent, traj_len=150),
    ]
    return tests


def plot_single_system(system: DynSys, sys_sampler: DynSysSampler, cfg):
    """Plot a single skew system and its ensembles for debugging"""
    logger.info(f"Generating ensembles for {system.name}")
    ensembles = sys_sampler.sample_ensembles(
        systems=[system],
        save_dir=None,  # NOTE: do not save trajectories in debug mode!
        standardize=cfg.sampling.standardize,
        use_multiprocessing=cfg.sampling.multiprocessing,
        _silent_errors=cfg.sampling.silence_integration_errors,
        atol=cfg.sampling.atol,
        rtol=cfg.sampling.rtol,
    )

    summary_json_path = os.path.join("outputs", "debug_skew_attractor_checks.json")
    logger.info(f"Saving summary for {system.name} to {summary_json_path}")
    sys_sampler.save_summary(summary_json_path)

    with open(summary_json_path, "r") as f:
        summary = json.load(f)

    for subset_name in ["valid_samples", "failed_samples"]:
        samples_subset = summary[subset_name].get(system.name, [])
        if samples_subset == []:
            continue
        coords = np.array(
            [ensembles[i][system.name] for i in samples_subset]
        ).transpose(0, 2, 1)
        coords_response = coords[:, system.driver_dim :]

        plot_trajs_multivariate(
            coords_response,
            samples_subset=samples_subset,
            save_dir="figures",
            plot_name=f"{system.name}_{subset_name}",
            plot_2d_slice=True,
            plot_projections=True,
            standardize=True if not cfg.sampling.standardize else False,
            max_samples=len(coords),
        )


def init_additive_skew_system(
    driver_name: str,
    response_name: str,
<<<<<<< HEAD
    driver_stats: dict[str, np.ndarray],
    response_stats: dict[str, np.ndarray],
    normalization_strategy: str = "flow_rms",
=======
    driver_stats: dict[str, float],
    response_stats: dict[str, float],
    normalization_strategy: Literal[
        "flow_rms", "mean_amp", "mean_amp_response"
    ] = "flow_rms",
>>>>>>> d739439a
    transform_scales: bool = True,
    randomize_driver_indices: bool = True,
    seed: int | None = None,
    **kwargs,
) -> DynSys:
    """
    Initialize a skew-product dynamical system with a driver and response system

    Args:
        driver_stats: reciprocals of computed stats, "flow_rms" and "amplitude", for the driver system
        response_stats: reciprocals of computed stats, "flow_rms" and "amplitude", for the response system
        normalization_strategy: strategy for normalizing the driver and response systems
            - "flow_rms": normalize by the flow RMS scale
            - "mean_amp": normalize by the mean amplitude
            - "mean_amp_response": normalize the driver to the mean response amplitude
                    i.e. driver_scale = mean_amp_response / mean_amp_driver; response_scale = 1.0
        transform_scales: whether to pass the driver_scale and response_scale through the transform used for parameter perturbations
        randomize_driver_indices: wheter to shuffle the driver indices in coupling map
    """
    driver = getattr(flows, driver_name)()
    response = getattr(flows, response_name)()

    if normalization_strategy == "mean_amp_response":
        # NOTE: response_stats actually returns reciprocals of stats i.e. stiffness / amplitude
        mean_amp_response = 1 / response_stats.get("mean_amp", 1.0)
        inv_mean_amp_driver = driver_stats.get("mean_amp", 1.0)
        driver_scale = mean_amp_response * inv_mean_amp_driver
        response_scale = 1.0
    else:
        driver_scale = driver_stats.get(normalization_strategy, 1.0)
        response_scale = response_stats.get(normalization_strategy, 1.0)

    coupling_map = RandomAdditiveCouplingMap(
        driver_dim=driver.dimension,
        response_dim=response.dimension,
        driver_scale=driver_scale,
        response_scale=response_scale,
        transform_scales=transform_scales,
        randomize_driver_indices=randomize_driver_indices,
        random_seed=seed,
    )

    return SkewProduct(
        driver=driver, response=response, coupling_map=coupling_map, **kwargs
    )


def sample_skew_systems(
    systems: list[str], num_pairs: int, random_seed: int = 0
) -> list[tuple[str, str]]:
    system_pairs = list(permutations(systems, 2))
    rng = np.random.default_rng(random_seed)
    sampled_pairs = rng.choice(
        len(system_pairs), size=min(num_pairs, len(system_pairs)), replace=False
    )
    return [system_pairs[i] for i in sampled_pairs]


def filter_and_split_skew_systems(
    skew_pairs: list[tuple[str, str]],
    test_split: float = 0.2,
    random_seed: int | None = None,
    stats_cache: dict[str, dict[str, np.ndarray]] = {},
    train_systems: list[str] | None = None,
    test_systems: list[str] | None = None,
    **skew_system_kwargs,
) -> tuple[list[str], list[str]]:
    """Sample skew systems from all pairs of non-skew systems and split into train/test

    Args:
        skew_pairs: List of skew system pairs to sample from
        test_split: Fraction of systems to use for testing
        random_seed: Random seed for reproducibility
        stats_cache: Optional dictionary mapping system names to their RMS flow scales.
            If None, scales are set to 1.0
        train_systems: Optional list of system names to use for training
        test_systems: Optional list of system names to use for testing

    Returns:
        Tuple of (train_systems, test_systems) where each is a list of initialized
        skew product systems
    """
    split_idx = int(len(skew_pairs) * (1 - test_split))
    train_pairs, test_pairs = skew_pairs[:split_idx], skew_pairs[split_idx:]

    # if provided, filter out pairs from train and test pairs that contain systems
    # that are not in the train or test sets, then recombine to update valid train/test pairs
    def is_valid_pair(pair: tuple[str, str], filter_list: list[str] | None) -> bool:
        return (
            True
            if filter_list is None
            else all(system in filter_list for system in pair)
        )

    valid_train_pairs = filter(
        lambda pair: is_valid_pair(pair, train_systems), train_pairs
    )
    valid_test_pairs = filter(
        lambda pair: is_valid_pair(pair, test_systems), test_pairs
    )
    invalid_train_pairs = filter(
        lambda pair: not is_valid_pair(pair, train_systems), train_pairs
    )
    invalid_test_pairs = filter(
        lambda pair: not is_valid_pair(pair, test_systems), test_pairs
    )
    train_pairs = list(valid_train_pairs) + list(invalid_test_pairs)
    test_pairs = list(valid_test_pairs) + list(invalid_train_pairs)

    systems = {}
    for split, skew_pairs in [("train", train_pairs), ("test", test_pairs)]:
        systems[split] = [
            init_additive_skew_system(
                driver,
                response,
                driver_stats=stats_cache.get(driver, {}),
                response_stats=stats_cache.get(response, {}),
                seed=random_seed,
                **skew_system_kwargs,
            )
            for driver, response in skew_pairs
        ]

    return systems["train"], systems["test"]


def _compute_system_stats(
    system: str,
    n: int,
    num_periods: int,
    transient: int,
    atol: float,
    rtol: float,
    stiffness: float = 1.0,
<<<<<<< HEAD
) -> tuple[str, dict[str, np.ndarray]]:
    """Compute RMS scale and amplitude for a single system's trajectory"""
=======
) -> tuple[str, dict[str, float]]:
    """
    Compute RMS scale and amplitude for a single system's trajectory.
    Returns the reciprocals of the computed stats, with a stiffness factor applied
    """
>>>>>>> d739439a
    sys = getattr(flows, system)()
    ts, traj = sys.make_trajectory(
        n, pts_per_period=n // num_periods, return_times=True, atol=atol, rtol=rtol
    )
    assert traj is not None, f"{system} should be integrable"
    ts, traj = ts[transient:], traj[transient:]
<<<<<<< HEAD
    flow_rms = np.sqrt(
        np.mean([np.asarray(sys(x, t)) ** 2 for x, t in zip(traj, ts)], axis=0)
    )
    amplitude = np.mean(np.abs(traj), axis=0)
=======
    flow_rms = np.sqrt(np.mean([np.max(sys(x, t)) ** 2 for x, t in zip(traj, ts)]))
    # TODO: return mean amplitude per dimension np.mean(np.abs(traj), axis=1)
    mean_amp = np.mean(np.abs(traj))
>>>>>>> d739439a
    system_stats = {
        "flow_rms": stiffness / flow_rms,
        "mean_amp": stiffness / mean_amp,
    }
    return system, system_stats


def init_trajectory_stats_cache(
    systems: list[str],
    traj_length: int,
    num_periods: int,
    traj_transient: float,
    atol: float,
    rtol: float,
) -> dict[str, dict[str, np.ndarray]]:
    """Initialize a cache of vector field RMS scales and amplitudes for each system using multiprocessing"""
    _compute_stats_worker = partial(
        _compute_system_stats,
        n=traj_length,
        num_periods=num_periods,
        transient=int(traj_length * traj_transient),
        atol=atol,
        rtol=rtol,
    )
    with Pool() as pool:
        results = pool.map(_compute_stats_worker, systems)
    return dict(results)


@hydra.main(config_path="../config", config_name="config", version_base=None)
def main(cfg):
    systems = get_attractor_list(sys_class=cfg.sampling.sys_class)

    # events for solve_ivp
    time_limit_event = partial(
        TimeLimitEvent,
        max_duration=cfg.events.max_duration,
        verbose=cfg.events.verbose,
    )
    instability_event = partial(
        InstabilityEvent,
        threshold=cfg.events.instability_threshold,
        verbose=cfg.events.verbose,
    )
    time_step_event = partial(
        TimeStepEvent,
        min_step=cfg.events.min_step,
        verbose=cfg.events.verbose,
    )
    event_fns = [time_limit_event, instability_event, time_step_event]

    # initialize samplers for perturbing systems
    param_sampler = SignedGaussianParamSampler(
        random_seed=cfg.sampling.rseed,
        scale=cfg.sampling.param_scale,
        verbose=cfg.sampling.verbose,
    )
    ic_sampler = OnAttractorInitCondSampler(
        reference_traj_length=cfg.sampling.reference_traj_length,
        reference_traj_n_periods=cfg.sampling.reference_traj_n_periods,
        reference_traj_transient=cfg.sampling.reference_traj_transient,
        reference_traj_atol=cfg.sampling.atol,
        reference_traj_rtol=cfg.sampling.rtol,
        recompute_standardization=cfg.sampling.standardize,  # Important (if standardize=True)
        random_seed=cfg.sampling.rseed,
        events=event_fns,
        silence_integration_errors=cfg.sampling.silence_integration_errors,
        verbose=1,
    )
    sys_sampler = DynSysSampler(
        rseed=cfg.sampling.rseed,
        num_periods=cfg.sampling.num_periods,
        num_points=cfg.sampling.num_points,
        num_ics=cfg.sampling.num_ics,
        num_param_perturbations=cfg.sampling.num_param_perturbations,
        param_sampler=param_sampler,
        ic_sampler=ic_sampler,
        events=event_fns,
        verbose=cfg.sampling.verbose,
        split_coords=cfg.sampling.split_coords,
        attractor_tests=default_attractor_tests(),
        attractor_validator_kwargs={
            "verbose": cfg.validator.verbose,
            "transient_time_frac": cfg.validator.transient_time_frac,
            "plot_save_dir": cfg.validator.plot_save_dir,
        },
        save_failed_trajs=cfg.validator.save_failed_trajs,
    )

    ###########################################################################
    # optionally plot a single skew system for debugging, and exit after
    ###########################################################################
    if cfg.sampling.debug_system:
        driver, response = cfg.sampling.debug_system.split("_")
        logger.info(f"Initializing trajectory scale cache for {driver} and {response}")
        stats_cache = init_trajectory_stats_cache(
            [driver, response],
            cfg.sampling.num_points,
            cfg.sampling.num_periods,
            cfg.sampling.reference_traj_transient,
            atol=cfg.sampling.atol,
            rtol=cfg.sampling.rtol,
        )  # type: ignore
        system = init_additive_skew_system(
            driver,
            response,
            driver_stats=stats_cache[driver],
            response_stats=stats_cache[response],
            normalization_strategy=cfg.skew.normalization_strategy,
            transform_scales=cfg.skew.transform_scales,
            random_seed=cfg.sampling.rseed,
        )
        plot_single_system(system, sys_sampler, cfg)
        exit()

    # sample skew system train/test splits
    skew_pairs = sample_skew_systems(
        systems, cfg.skew.num_pairs, random_seed=cfg.sampling.rseed
    )

    logger.info(
        f"Sampled {cfg.skew.num_pairs}/{len(systems)*(len(systems)-1)} system pair candidates"
    )

    base_systems = set(sys for pair in skew_pairs for sys in pair)
    logger.info(f"Initializing trajectory scale cache for {len(base_systems)} systems")
    stats_cache = init_trajectory_stats_cache(
        list(base_systems),
        cfg.sampling.num_points,
        cfg.sampling.num_periods,
        cfg.sampling.reference_traj_transient,
        atol=cfg.sampling.atol,
        rtol=cfg.sampling.rtol,
    )

    logger.info(
        f"Attempting to split {len(skew_pairs)} skew pairs into a "
        f"{1-cfg.sampling.test_split:.2f}/{cfg.sampling.test_split:.2f} train/test split"
    )
    train_systems, test_systems = filter_and_split_skew_systems(
        skew_pairs,
        stats_cache=stats_cache,
        test_split=cfg.sampling.test_split,
        random_seed=cfg.sampling.rseed,
        normalization_strategy=cfg.skew.normalization_strategy,
        transform_scales=cfg.skew.transform_scales,
        randomize_driver_indices=cfg.skew.randomize_driver_indices,
    )
    train_prop = len(train_systems) / len(skew_pairs)
    test_prop = len(test_systems) / len(skew_pairs)
    logger.info(
        f"Achieved {len(train_systems)}/{len(test_systems)} = {train_prop:.2f}/{test_prop:.2f}"
        " train/test split after filtering"
    )

    param_dir = (
        os.path.join(cfg.sampling.data_dir, "parameters")
        if cfg.sampling.save_params
        else None
    )
    traj_stats_dir = (
        os.path.join(cfg.sampling.data_dir, "trajectory_stats")
        if cfg.sampling.save_traj_stats
        else None
    )

    split_prefix = cfg.sampling.split_prefix + "_" if cfg.sampling.split_prefix else ""
    for split, systems in [("train", train_systems), ("test", test_systems)]:
        split_name = f"{split_prefix}{split}"
        sys_sampler.sample_ensembles(
            systems=systems,
            split=split_name,
            split_failures=f"{split_prefix}failed_attractors_{split}",
            samples_process_interval=1,
            save_dir=cfg.sampling.data_dir,
            save_params_dir=f"{param_dir}/{split_name}" if param_dir else None,
            save_traj_stats_dir=f"{traj_stats_dir}/{split_name}"
            if traj_stats_dir
            else None,
            standardize=cfg.sampling.standardize,
            use_multiprocessing=cfg.sampling.multiprocessing,
            reset_attractor_validator=True,
            silent_errors=cfg.sampling.silence_integration_errors,
            atol=cfg.sampling.atol,
            rtol=cfg.sampling.rtol,
            use_tqdm=False,
        )
        sys_sampler.save_summary(
            os.path.join("outputs", f"{split_prefix}{split}_attractor_checks.json"),
        )


if __name__ == "__main__":
    logging.basicConfig(format="%(asctime)s - %(name)s - %(levelname)s - %(message)s")
    logger = logging.getLogger(__name__)
    logger.setLevel(logging.INFO)
    main()<|MERGE_RESOLUTION|>--- conflicted
+++ resolved
@@ -8,7 +8,7 @@
 from functools import partial
 from itertools import permutations
 from multiprocessing import Pool
-from typing import Callable, Literal
+from typing import Callable
 
 import dysts.flows as flows
 import hydra
@@ -99,17 +99,9 @@
 def init_additive_skew_system(
     driver_name: str,
     response_name: str,
-<<<<<<< HEAD
     driver_stats: dict[str, np.ndarray],
     response_stats: dict[str, np.ndarray],
     normalization_strategy: str = "flow_rms",
-=======
-    driver_stats: dict[str, float],
-    response_stats: dict[str, float],
-    normalization_strategy: Literal[
-        "flow_rms", "mean_amp", "mean_amp_response"
-    ] = "flow_rms",
->>>>>>> d739439a
     transform_scales: bool = True,
     randomize_driver_indices: bool = True,
     seed: int | None = None,
@@ -244,32 +236,21 @@
     atol: float,
     rtol: float,
     stiffness: float = 1.0,
-<<<<<<< HEAD
 ) -> tuple[str, dict[str, np.ndarray]]:
-    """Compute RMS scale and amplitude for a single system's trajectory"""
-=======
-) -> tuple[str, dict[str, float]]:
     """
     Compute RMS scale and amplitude for a single system's trajectory.
     Returns the reciprocals of the computed stats, with a stiffness factor applied
     """
->>>>>>> d739439a
     sys = getattr(flows, system)()
     ts, traj = sys.make_trajectory(
         n, pts_per_period=n // num_periods, return_times=True, atol=atol, rtol=rtol
     )
     assert traj is not None, f"{system} should be integrable"
     ts, traj = ts[transient:], traj[transient:]
-<<<<<<< HEAD
     flow_rms = np.sqrt(
         np.mean([np.asarray(sys(x, t)) ** 2 for x, t in zip(traj, ts)], axis=0)
     )
-    amplitude = np.mean(np.abs(traj), axis=0)
-=======
-    flow_rms = np.sqrt(np.mean([np.max(sys(x, t)) ** 2 for x, t in zip(traj, ts)]))
-    # TODO: return mean amplitude per dimension np.mean(np.abs(traj), axis=1)
-    mean_amp = np.mean(np.abs(traj))
->>>>>>> d739439a
+    mean_amp = np.mean(np.abs(traj), axis=0)
     system_stats = {
         "flow_rms": stiffness / flow_rms,
         "mean_amp": stiffness / mean_amp,
