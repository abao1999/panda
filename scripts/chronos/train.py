--- conflicted
+++ resolved
@@ -69,9 +69,7 @@
     transformers.set_seed(seed=cfg.train.seed)
 
     # get train data paths
-    train_data_dir_lst = cfg.train_data_dirs
     train_data_paths = []
-<<<<<<< HEAD
     if cfg.train_data_dirs is not None:
         for train_data_dirs in cfg.train_data_dirs:
             train_data_paths.extend(
@@ -90,25 +88,11 @@
         assert isinstance(extra_paths, list), "extra paths must be a list literal"
         train_data_paths.extend(extra_paths)
 
-=======
-    for train_data_dir in train_data_dir_lst:
-        train_data_dir = os.path.expandvars(train_data_dir)
-        train_data_paths.extend(
-            filter(lambda file: file.is_file(), Path(train_data_dir).rglob("*"))
-        )
->>>>>>> 8b9b7818
     # create a new output directory to save results
     output_dir = get_next_path("run", base_dir=Path(cfg.train.output_dir), file_type="")
 
     log_on_main(f"Logging dir: {output_dir}", logger)
-<<<<<<< HEAD
     log_on_main(f"Loading and filtering {len(train_data_paths)} datasets ", logger)
-=======
-    log_on_main(
-        f"Loading and filtering {len(train_data_paths)} datasets for training from directories: {train_data_dir_lst}",
-        logger,
-    )
->>>>>>> 8b9b7818
 
     # load datasets and apply loading filters on the fly
     train_datasets = [
@@ -118,20 +102,11 @@
                 min_length=cfg.min_past + cfg.chronos.prediction_length,
                 max_missing_prop=cfg.max_missing_prop,
             ),
-<<<<<<< HEAD
             FileDataset(path=Path(data_path), one_dim_target=False, freq="h"),  # type: ignore
-=======
-            FileDataset(path=Path(data_path), freq="h", one_dim_target=True),  # type: ignore
->>>>>>> 8b9b7818
         )
         for data_path in train_data_paths
     ]
 
-<<<<<<< HEAD
-=======
-    log_on_main(f"number of train_datasets: {len(train_datasets)}", logger)
-
->>>>>>> 8b9b7818
     # set probabilities (how we weight draws from each data file)
     if isinstance(cfg.probability, float):
         probability = cfg.probability
@@ -149,13 +124,6 @@
             logger,
         )
         dataloader_num_workers = len(train_datasets)
-
-    # apply augmentations on the fly
-    augmentations = [
-        RandomConvexCombinationTransform(num_combinations=10, alpha=1.0),
-        RandomAffineTransform(out_dim=6, scale=1.0),
-    ]
-    log_on_main(f"Using augmentations: {augmentations}", logger)
 
     log_on_main("Initializing model", logger)
     model = load_model(
@@ -168,13 +136,10 @@
         eos_token_id=cfg.chronos.eos_token_id,
     )
 
-    # get tokenizer kwargs dict
-    tokenizer_kwargs = dict(cfg.chronos.tokenizer_kwargs)
-
     log_on_main("Initializing tokenizer", logger)
     chronos_config = ChronosConfig(
         tokenizer_class=cfg.chronos.tokenizer_class,
-        tokenizer_kwargs=tokenizer_kwargs,
+        tokenizer_kwargs=dict(cfg.chronos.tokenizer_kwargs),
         n_tokens=cfg.chronos.n_tokens,
         n_special_tokens=cfg.chronos.n_special_tokens,
         pad_token_id=cfg.chronos.pad_token_id,
@@ -192,16 +157,12 @@
     # Add extra items to model config so that it's saved in the ckpt
     model.config.chronos_config = chronos_config.__dict__
 
-<<<<<<< HEAD
-    # Note: these augmentations are applied to the multivariate target tra
+    # Note: these augmentations are applied to the multivariate target traj
     augmentations = [
         RandomConvexCombinationTransform(num_combinations=10, alpha=1.0),
         RandomAffineTransform(out_dim=6, scale=1.0),
     ]
 
-=======
-    log_on_main("Initializing dataset", logger)
->>>>>>> 8b9b7818
     shuffled_train_dataset = ChronosDataset(
         datasets=train_datasets,
         probabilities=probability,
