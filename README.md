--- conflicted
+++ resolved
@@ -78,16 +78,10 @@
 + [HIGH | MEDIUM] refactor augmentations to work with multivariate data
 + [HIGH | EASY] implement correct procedure for instance normalization + regenerate standardized training data
 + [HIGH | MEDIUM] correct the standardization for skew systems, make jacobian function, and check that we don't lose numba speedup.
-<<<<<<< HEAD
-+ [HIGH | MEDIUM] "patchDMD" idea: apply time delay + kernels directly on patches, to lift
-+ [HIGH | EASY] implement correct procedure for instance normalization + regenerate standardized training data
 + [MEDIUM | EASY] check if rolling order in the delay embedding is correct/matters
-=======
-+ [HIGH | EASY] implement correct procedure for instance normalization + regenerate standardized training data. Should we use standardization for mlm pretraining? the loss goes down after a while, and is smooth, and would simplify the whole pipeline.
 + [MEDIUM | MEDIUM] add feature to allow user to specify whether to use rope. We may want to use no positional encoding for mlm pretraining, but use rope for prediction finetuning.
 + [LOW | MEDIUM] curriculum learning setup for growing the training dataset - use some notion of complexity/hardness to learn.
 + [LOW | HARD] figure out how to adjust the timescales for parameter perturbations. See random phase surrogate method, make faster.
->>>>>>> 82a84915
 + [MEDIUM | HARD] get torch compile working (rope is slow)
 + [MEDIUM | MEDIUM] utilize the `probabilities` variable (see `dystformer/scripts/patchtst/train.py`) for the dataset to equalize dysts sampling according to the distribution of phase space dimension. How to weigh the augmentations in the context of dimension distribution (dimensions can be arbitrary)?
 + [LOW | EASY] get to the bottom of this strange miopen fix https://github.com/pytorch/pytorch/issues/60477#issuecomment-1574453494
